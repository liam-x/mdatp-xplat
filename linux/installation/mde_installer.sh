--- conflicted
+++ resolved
@@ -12,7 +12,7 @@
 #
 #============================================================================
 
-SCRIPT_VERSION="0.5.3"
+SCRIPT_VERSION="0.5.4"
 ASSUMEYES=
 CHANNEL=insiders-fast
 DISTRO=
@@ -390,11 +390,7 @@
     # echo "[>] identifying conflicting applications (fanotify mounts)"
 
     # find applications that are using fanotify
-<<<<<<< HEAD
-    local conflicting_apps=$(find /proc/*/fdinfo/ -type f -print0 2>/dev/null | xargs -r0 grep -Fl "fanotify mnt_id" 2>/dev/null | xargs -I {} -r sh -c 'cat "$(dirname {})/../cmdline"')
-=======
-    local conflicting_apps=$(timeout 5m find /proc/*/fdinfo/ -type f -exec sh -c 'lines=$(cat {} | grep "fanotify mnt_id" | wc -l); if [ $lines -gt 0 ]; then cat $(dirname {})/../cmdline; fi;' \; 2>/dev/null)
->>>>>>> a00a0574
+    local conflicting_apps=$(timeout 5m find /proc/*/fdinfo/ -type f -print0 2>/dev/null | xargs -r0 grep -Fl "fanotify mnt_id" 2>/dev/null | xargs -I {} -r sh -c 'cat "$(dirname {})/../cmdline"')
     
     if [ ! -z $conflicting_apps ]; then
         script_exit "found conflicting applications: [$conflicting_apps], aborting" $ERR_CONFLICTING_APPS
